--- conflicted
+++ resolved
@@ -185,12 +185,7 @@
                 
                 fit_model('NODDI', ..., use_cascaded_inits=True)
             
-<<<<<<< HEAD
             Since ``use_cascaded_inits`` is True by default, you can also just use:
-=======
-            Since use_cascaded_inits is True by default, you can also just use:
->>>>>>> f7676e6f
-                
                 fit_model('NODDI', ...)
         '''), FutureWarning)
     else:
