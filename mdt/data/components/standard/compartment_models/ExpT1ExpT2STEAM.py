from mdt.models.compartments import CompartmentConfig

__author__ = 'Francisco.Lagos'

<<<<<<< HEAD
# For SE volumes: FA2 = FA3 and FA2 (and FA3) has to be HALF OF THE FLIP ANGLE USED IN THE PROTOCOL!, also SEf = 0 and TM = 0.
# For STE volumes: SEf = 1.
=======
>>>>>>> d0fb5817

class ExpT1ExpT2STEAM(CompartmentConfig):
    """Generalised STEAM equation.

    From protocol, if the text_message_signal is SE, we can setup TM = 0 in all the volumes,
    which returns to the standard SE text_message_signal decay

    This equation can be used to calculate relaxation time (T1/T2) from spin echo (SE) and/or stimulated spin echo (STE)
    data. It is important to notice that in the protocol you have to define some parameters in a specific way:

    (1) For SE data, the original equation contains only the first refocusing pulse variable, but half of this value
        and in the power of two (sin(Refoc_fa1/2)**2). For that it is needed to define Refoc_fa2 = Refoc_fa1 and Refoc_fa1
        has to be HALF of the used FA in the protocol. Also, the 0.5 factor is not included, then SEf (Spin echo flag)
        should be 0. Finally, TM (mixing time) has to be 0.
    (2) For STE data, this equation is used totally. Just SEf = 1.
    """

<<<<<<< HEAD
    name = 'ExpT1ExpT2STEAM'
    cl_function_name = 'cmExpT1ExpT2STEAM'
    parameter_list = ('SEf', 'FA1', 'FA2', 'FA3', 'TM', 'TE', 'T1', 'T2')
    cl_code = CLCodeFromInlineString("""
        return pow(0.5,SEf) * sin(FA1) * sin(FA2) * sin(FA3) * exp(-TE / T2) * exp(-TM / T1);
    """)
=======
    parameter_list = ('SEf', 'TM', 'TE', 'flip_angle', 'Refoc_fa1', 'Refoc_fa2', 'T1', 'T2')
    cl_code = """
        return pow(0.5, SEf) * sin(flip_angle) * sin(Refoc_fa1) * sin(Refoc_fa2) * exp(-TE / T2) * exp(-TM / T1);
    """
>>>>>>> d0fb5817
<|MERGE_RESOLUTION|>--- conflicted
+++ resolved
@@ -1,12 +1,9 @@
-from mdt.models.compartments import CompartmentConfig
+from mdt.models.compartments import CompartmentConfig, CLCodeFromInlineString
 
 __author__ = 'Francisco.Lagos'
 
-<<<<<<< HEAD
-# For SE volumes: FA2 = FA3 and FA2 (and FA3) has to be HALF OF THE FLIP ANGLE USED IN THE PROTOCOL!, also SEf = 0 and TM = 0.
-# For STE volumes: SEf = 1.
-=======
->>>>>>> d0fb5817
+#From protocol, if the text_message_signal is SE, we can setup TM = 0 in all the volumes, which returns to the standard SE text_message_signal decay
+
 
 class ExpT1ExpT2STEAM(CompartmentConfig):
     """Generalised STEAM equation.
@@ -24,16 +21,7 @@
     (2) For STE data, this equation is used totally. Just SEf = 1.
     """
 
-<<<<<<< HEAD
-    name = 'ExpT1ExpT2STEAM'
-    cl_function_name = 'cmExpT1ExpT2STEAM'
-    parameter_list = ('SEf', 'FA1', 'FA2', 'FA3', 'TM', 'TE', 'T1', 'T2')
-    cl_code = CLCodeFromInlineString("""
-        return pow(0.5,SEf) * sin(FA1) * sin(FA2) * sin(FA3) * exp(-TE / T2) * exp(-TM / T1);
-    """)
-=======
     parameter_list = ('SEf', 'TM', 'TE', 'flip_angle', 'Refoc_fa1', 'Refoc_fa2', 'T1', 'T2')
     cl_code = """
         return pow(0.5, SEf) * sin(flip_angle) * sin(Refoc_fa1) * sin(Refoc_fa2) * exp(-TE / T2) * exp(-TM / T1);
-    """
->>>>>>> d0fb5817
+    """