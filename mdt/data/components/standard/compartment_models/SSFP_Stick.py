--- conflicted
+++ resolved
@@ -9,18 +9,13 @@
 
 class SSFP_Stick(CompartmentConfig):
 
-<<<<<<< HEAD
     name = 'SSFP_Stick'
     cl_function_name = 'cmSSFP_Stick'
     parameter_list = ('g', 'd', 'TR', 'flip_angle', 'b1map', 'T1map', 'T2map')
     cl_code = CLCodeFromInlineString('''
-=======
-    parameter_list = ('g', 'b', 'd', 'theta', 'phi', 'b1_static', 'T1_static', 'T2_static')
-    cl_code = '''
->>>>>>> d0fb5817
         return exp(-b * d * pown(dot(g, (mot_float_type4)(cos(phi) * sin(theta),
                                                           sin(phi) * sin(theta), cos(theta), 0.0)), 2));
-    '''
+    ''')
 
     @bind_function
     def get_extra_results_maps(self, results_dict):
