<<<<<<< HEAD
from mdt.component_templates.compartment_models import CompartmentTemplate

__author__ = 'Francisco.Lagos'

"""MPM fitting (Weiskopf, 2016 ESMRMB Workshop)

This fitting is a model published by Helms (2008) and Weiskopf (2011) to determinate biological properties
of the tissue/sample in function *of several images*, which includes T1w, PDw and MTw images. This function is still an
approximation and, if the assumptions of those approximations hold for ex-vivo tissue, then can be used
in this data.
"""


class MPM_Fit(CompartmentTemplate):

    parameter_list = ('TR', 'flip_angle', 'b1_static', 'T1')
    cl_code = 'return (flip_angle * b1_static) * ( (TR / T1) / ( pown(flip_angle * b1_static, 2) / 2 + ( TR / T1 ) ) );'
=======
from mdt.components_config.compartment_models import CompartmentConfig

__author__ = 'Francisco.Lagos'

"""MPM fitting (Weiskopf, 2016 ESMRMB Workshop)

This fitting is a model published by Helms (2008) and Weiskopf (2011) to determinate biological properties
of the tissue/sample in function *of several images*, which includes T1w, PDw and MTw images. This function is still an
approximation and, if the assumptions of those approximations hold for ex-vivo tissue, then can be used
in this data.
"""


class MPM_Fit(CompartmentConfig):

    parameter_list = ('TR', 'flip_angle', 'excitation_b1_map', 'T1')
    cl_code = 'return (flip_angle * excitation_b1_map) * ( (TR / T1) / ( pown(flip_angle * excitation_b1_map, 2) / 2 + ( TR / T1 ) ) );'
>>>>>>> a2650153
<|MERGE_RESOLUTION|>--- conflicted
+++ resolved
@@ -1,4 +1,3 @@
-<<<<<<< HEAD
 from mdt.component_templates.compartment_models import CompartmentTemplate
 
 __author__ = 'Francisco.Lagos'
@@ -14,24 +13,5 @@
 
 class MPM_Fit(CompartmentTemplate):
 
-    parameter_list = ('TR', 'flip_angle', 'b1_static', 'T1')
-    cl_code = 'return (flip_angle * b1_static) * ( (TR / T1) / ( pown(flip_angle * b1_static, 2) / 2 + ( TR / T1 ) ) );'
-=======
-from mdt.components_config.compartment_models import CompartmentConfig
-
-__author__ = 'Francisco.Lagos'
-
-"""MPM fitting (Weiskopf, 2016 ESMRMB Workshop)
-
-This fitting is a model published by Helms (2008) and Weiskopf (2011) to determinate biological properties
-of the tissue/sample in function *of several images*, which includes T1w, PDw and MTw images. This function is still an
-approximation and, if the assumptions of those approximations hold for ex-vivo tissue, then can be used
-in this data.
-"""
-
-
-class MPM_Fit(CompartmentConfig):
-
     parameter_list = ('TR', 'flip_angle', 'excitation_b1_map', 'T1')
-    cl_code = 'return (flip_angle * excitation_b1_map) * ( (TR / T1) / ( pown(flip_angle * excitation_b1_map, 2) / 2 + ( TR / T1 ) ) );'
->>>>>>> a2650153
+    cl_code = 'return (flip_angle * excitation_b1_map) * ( (TR / T1) / ( pown(flip_angle * excitation_b1_map, 2) / 2 + ( TR / T1 ) ) );'