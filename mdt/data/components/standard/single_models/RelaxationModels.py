--- conflicted
+++ resolved
@@ -29,20 +29,12 @@
     upper_bounds = {'ExpT2Dec.T2': 0.10,
                     'S0.s0': 150}
 
-<<<<<<< HEAD
-=======
-        name = 'S0LinT2'
-        description = 'Models the unweighted signal (aka. b0) with an extra T2.'
-        model_expression = 'S0 + LinT2Dec'
-        upper_bounds = {'LinT2Dec.R2': -1000,
-                        'S0.s0': 7.0}  # In this model, S0 is actually ln(S0).
->>>>>>> 7904735e
 
 class S0T2Linear(DMRISingleModelConfig):
 
     description = 'Models the unweighted signal (aka. b0) with an extra T2.'
     model_expression = 'S0 + LinT2Dec'
-    upper_bounds = {'LinT2Dec.R2': 1000,
+    upper_bounds = {'LinT2Dec.R2': -1000,
                     'S0.s0': 7.0}
 
     @bind_function
