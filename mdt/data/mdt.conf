# Specifics for the output format of optimization and sampling
# the options gzip determine if the volumes are written as .nii or as .nii.gz
output_format:
    optimization:
        gzip: True
    sampling:
        gzip: True

# The default temporary results directory for optimization and sampling. Set to !!null to disable and to use the
# per subject directory. For linux a good value can be:
#tmp_results_dir: /tmp/mdt
# where /tmp can be memory mapped.
tmp_results_dir: !!null

runtime_settings:
    # The single device index or a list with device indices to use during OpenCL processing.
    # For a list of possible values, please run mdt_list_devices or view the device list in the GUI.
    cl_device_ind: !!null

optimization:
    # The default optimizer to use for all model fitting.
    general:
        name: 'Powell'
        settings:
            patience: 2

    model_specific: {}
        # The model specific optimization routines.
        # For the multi-step optimizer use something like:
        #
        #    '^NODDI$':
        #        name: 'MultiStepOptimizer'
        #        settings:
        #            optimizers:
        #                -   name: 'GridSearch'
        #                    settings:
        #                        patience: 100
        #                        grid_generator:
        #                            GaussianRandomGrid: {}
        #                -   name: 'Powell'
        #
        # Note the directive 'optimizers' to signify to the configuration loader to load optimizers recursively.

sampling:
    # The default sampler to use for model sampling.
    general:
        name: 'MetropolisHastings'
        settings:
            nmr_samples: 500
            burn_length: 500
            sample_intervals: 5
            proposal_update_intervals: 50


# options for estimating the noise std before model fitting and or sampling
noise_std_estimating:
    # the optimization routine will use the given estimators in the given order
    estimators:
        -   AllUnweightedVolumes
        -   TwoUnweightedVolumes
        -   AverageOfAir_ExtendedMask
        -   AverageOfAir_DilatedMask

# The strategies for processing the models
processing_strategies:
    optimization:
        general:
            name: ProtocolDependent
            options:
                steps: [[0, 0], [100, 60000], [200, 40000]]

        model_specific:
            # The processing strategies for specific models. This overrides the general processing strategy.
            # This uses regex expressions for matching the model_name. As keys for the items you can either provide
            # a string with a single regex, or you can provide a !!python/tuple [...] with multiple keys that is
            # partially matched if needed.
            #
            # Example for Noddi in a cascade:
            #
            # !!python/tuple ['^NODDI \(Cascade[|a-zA-Z0-9_]*\)$', '^NODDI']:
            #      ...

            '^S0$':
                name: AllVoxelsAtOnce

            '^\w+\-ExVivo$':
                name: VoxelRange
                options:
                    nmr_voxels: 1000000

            '^NODDI$':
                name: ProtocolDependent
                options:
                    steps: [[0, 0], [100, 60000], [200, 40000]]

            '^CHARMED_r[1-2]$':
                name: ProtocolDependent
                options:
<<<<<<< HEAD
                    steps: [[0, 0], [100, 40000], [200, 10000]]
=======
                    steps: [[0, 0], [100, 60000], [200, 10000]]
>>>>>>> 976f14d6

            '^CHARMED_r3$':
                name: ProtocolDependent
                options:
                    steps: [[0, 0], [100, 40000], [200, 10000]]

            '^BallStick_r3$':
                name: ProtocolDependent
                options:
                    steps: [[0, 0], [100, 60000], [200, 40000]]

    sampling:
        general:
            name: VoxelRange
            options:
                nmr_voxels: 100000

        model_specific:
            '^S0(-T2)?$':
                name: VoxelRange
                options:
                    nmr_voxels: 1000000


logging:
    info_dict:
        version: 1
        disable_existing_loggers: False

        formatters:
            simple:
                format: "[%(asctime)s] [%(levelname)s] [%(name)s] [%(funcName)s] - %(message)s"

        handlers:
            console:
                class: mdt.log_handlers.StdOutHandler
                level: INFO
                formatter: simple

            model_output_file:
                class: mdt.log_handlers.ModelOutputLogHandler
                level: DEBUG
                formatter: simple
                encoding: utf8

            dispatch_handler:
                class: mdt.log_handlers.LogDispatchHandler
                level: INFO
                formatter: simple

        loggers:
            mot:
                level: DEBUG
                handlers: [console, model_output_file]

            mdt:
                level: DEBUG
                handlers: [console, model_output_file]

        root:
            level: INFO
            handlers: [dispatch_handler]<|MERGE_RESOLUTION|>--- conflicted
+++ resolved
@@ -96,11 +96,7 @@
             '^CHARMED_r[1-2]$':
                 name: ProtocolDependent
                 options:
-<<<<<<< HEAD
-                    steps: [[0, 0], [100, 40000], [200, 10000]]
-=======
                     steps: [[0, 0], [100, 60000], [200, 10000]]
->>>>>>> 976f14d6
 
             '^CHARMED_r3$':
                 name: ProtocolDependent
